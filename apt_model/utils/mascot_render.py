#!/usr/bin/env python
# -*- coding: utf-8 -*-
"""
APT Mascot Renderer (APT 吉祥物渲染器)

使用 chafa.py 在终端渲染兔子吉祥物
灵感来自 Linux Tux 企鹅启动画面
"""

import os
from typing import Optional

# 检查是否安装了 chafa.py
try:
    from chafa import Canvas, CanvasConfig, PixelMode
    from chafa.loader import Loader
    HAS_CHAFA = True
except (ImportError, FileNotFoundError, OSError, Exception):
    # ImportError: chafa.py 未安装
    # FileNotFoundError: Windows 上 ImageMagick 未安装
    # OSError: 其他系统级错误
    # Exception: 其他未预期的错误
    HAS_CHAFA = False


<<<<<<< HEAD
def print_apt_mascot(cols: int = 35, show_banner: bool = True, color_mode: bool = True):
=======
def print_apt_mascot(cols: int = 20, show_banner: bool = True, color_mode: bool = True, print_func=None):
>>>>>>> bbc1f33a
    """
    打印 APT 兔子吉祥物（类似 Linux Tux 小巧 Logo）

    参数:
        cols: 显示宽度（字符数，默认35字符宽，适合终端显示）
        show_banner: 是否显示横幅文字
        color_mode: 是否使用彩色模式（默认 True，chafa支持很好的彩色）
        print_func: 自定义输出函数（默认使用print，在logger环境中可传入info_print）

    设计理念:
        - 小巧简洁的 Logo，类似 Linux Tux 企鹅
        - 使用 chafa.py 库实现高质量终端渲染
        - 支持彩色和黑白两种模式
        - chafa 自动计算高度以保持图片比例
    """
    # 默认使用 print，除非指定了自定义函数
    if print_func is None:
        print_func = print

    # 显示横幅
    if show_banner:
        print_func("\n" + "="*70)
        print_func("  APT - Autopoietic Transformer | 自生成变换器")
        print_func("="*70)

    # 获取兔子图片路径
    script_dir = os.path.dirname(os.path.dirname(os.path.dirname(os.path.abspath(__file__))))
    mascot_path = os.path.join(script_dir, "docs", "assets", "兔兔伯爵.png")

    if not os.path.exists(mascot_path):
        # 如果找不到图片，显示简单的文字横幅
        if show_banner:
            print_func("  Training Session Starting... | 训练会话启动中...")
            print_func("="*70 + "\n")
        return

    # 检查 chafa.py 是否安装
    if not HAS_CHAFA:
        print_func("  🐰 提示: 安装以下依赖可以显示精美的兔子吉祥物:")
        print_func("     • Linux/Mac: pip install chafa.py")
        print_func("     • Windows: pip install chafa.py + 安装 ImageMagick")
        print_func("       (ImageMagick下载: https://imagemagick.org/script/download.php)")
        if show_banner:
            print_func("="*70)
            print_func("  Training Session Starting... | 训练会话启动中...")
            print_func("="*70 + "\n")
        return

    try:
        # 使用 chafa 的原生 Loader 加载图片
        # Loader 会正确处理图片并提供与 draw_all_pixels 兼容的像素数据
        image = Loader(mascot_path)

        # 计算画布尺寸
        aspect_ratio = image.height / image.width

        # 创建 chafa 配置
        config = CanvasConfig()
        config.width = cols
        config.height = int(cols * aspect_ratio)
        config.pixel_mode = PixelMode.CHAFA_PIXEL_MODE_SYMBOLS

        # 【调试信息】
        print_func(f"[DEBUG] 原图尺寸: {image.width}x{image.height}")
        print_func(f"[DEBUG] Canvas: {config.width}x{config.height}")
        print_func(f"[DEBUG] 像素类型: {image.pixel_type}")
        print_func(f"[DEBUG] Rowstride: {image.rowstride}")

        # 创建画布并绘制
        canvas = Canvas(config)

        # 使用 Loader 提供的原生属性绘制
        # chafa 会自动将原图下采样到 canvas 尺寸
        canvas.draw_all_pixels(
            image.pixel_type,
            image.get_pixels(),  # 使用 get_pixels() 方法获取像素数据
            image.width,
            image.height,
            image.rowstride
        )

        # 获取并打印输出
        output = canvas.print()
        decoded_output = output.decode()
        # 在每一行末尾添加颜色重置，防止背景色溢出
        lines = decoded_output.split('\n')

        # 【调试信息】打印输出统计
        print_func(f"[DEBUG] 输出行数: {len(lines)}")
        print_func(f"[DEBUG] 非空行数: {len([l for l in lines if l.strip()])}")
        print_func("=" * 70)

        # 逐行打印，避免单次 print 输出过长导致截断
        for line in lines:
            if line.strip():
                print_func(line + '\033[0m')  # 每行末尾添加颜色重置
            else:
                print_func(line)

        # 最后再次重置，确保完全清除
        print_func("\033[0m")

    except Exception as e:
        # 静默失败，不影响程序运行
        print_func(f"  (无法渲染吉祥物: {e})")

    if show_banner:
        print_func("="*70)
        print_func("  Training Session Starting... | 训练会话启动中...")
        print_func("="*70 + "\n")


if __name__ == "__main__":
    # 测试渲染（35 字符宽，适合终端显示）
    print_apt_mascot(cols=35, show_banner=True, color_mode=True)<|MERGE_RESOLUTION|>--- conflicted
+++ resolved
@@ -23,11 +23,7 @@
     HAS_CHAFA = False
 
 
-<<<<<<< HEAD
-def print_apt_mascot(cols: int = 35, show_banner: bool = True, color_mode: bool = True):
-=======
-def print_apt_mascot(cols: int = 20, show_banner: bool = True, color_mode: bool = True, print_func=None):
->>>>>>> bbc1f33a
+def print_apt_mascot(cols: int = 35, show_banner: bool = True, color_mode: bool = True, print_func=None):
     """
     打印 APT 兔子吉祥物（类似 Linux Tux 小巧 Logo）
 
@@ -90,12 +86,6 @@
         config.height = int(cols * aspect_ratio)
         config.pixel_mode = PixelMode.CHAFA_PIXEL_MODE_SYMBOLS
 
-        # 【调试信息】
-        print_func(f"[DEBUG] 原图尺寸: {image.width}x{image.height}")
-        print_func(f"[DEBUG] Canvas: {config.width}x{config.height}")
-        print_func(f"[DEBUG] 像素类型: {image.pixel_type}")
-        print_func(f"[DEBUG] Rowstride: {image.rowstride}")
-
         # 创建画布并绘制
         canvas = Canvas(config)
 
@@ -114,11 +104,6 @@
         decoded_output = output.decode()
         # 在每一行末尾添加颜色重置，防止背景色溢出
         lines = decoded_output.split('\n')
-
-        # 【调试信息】打印输出统计
-        print_func(f"[DEBUG] 输出行数: {len(lines)}")
-        print_func(f"[DEBUG] 非空行数: {len([l for l in lines if l.strip()])}")
-        print_func("=" * 70)
 
         # 逐行打印，避免单次 print 输出过长导致截断
         for line in lines:
