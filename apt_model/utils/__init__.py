#!/usr/bin/env python
# -*- coding: utf-8 -*-
"""
APT Model (自生成变换器) Utils Module
提供各种辅助功能的工具模块

<<<<<<< HEAD
# Import utility functions and classes for easier access from the package level
from .logging_utils import setup_logging
from .resource_monitor import ResourceMonitor
from .error_handler import EnhancedErrorHandler
from .cache_manager import CacheManager
from .language_manager import LanguageManager
from .hardware_check import check_hardware_compatibility
try:
    from .visualization import ModelVisualizer
except ModuleNotFoundError as exc:
    if exc.name not in {"matplotlib", "apt_model.utils.visualization"}:
        raise
    ModelVisualizer = None  # Optional dependency (matplotlib) is not available.
from .time_estimator import TrainingTimeEstimator
=======
重构后：
- 核心功能迁移到 apt_model/core
- 基础设施迁移到 apt_model/infrastructure
- 保持向后兼容性
"""
>>>>>>> 26e1ffdc

# ============================================================================
# 从core模块导入（向后兼容）
# ============================================================================
from apt_model.core.system import (
    set_seed,
    get_device,
    memory_cleanup,
    device,
    SystemInitializer,
    _initialize_common,
)

from apt_model.core.hardware import (
    check_hardware_compatibility,
    get_hardware_profile,
    HardwareProfiler,
)

from apt_model.core.resources import (
    ResourceMonitor,
    CacheManager,
)

# ============================================================================
# 从infrastructure模块导入（向后兼容）
# ============================================================================
from apt_model.infrastructure.logging import setup_logging
from apt_model.infrastructure.errors import ErrorHandler

# ============================================================================
# 保留的utils模块
# ============================================================================
from .language_manager import LanguageManager
from .visualization import ModelVisualizer
from .time_estimator import TrainingTimeEstimator

# ============================================================================
# 版本信息
# ============================================================================
__version__ = '0.3.0'  # 版本更新以反映硬件和资源整合

# ============================================================================
# 公共API（向后兼容）
# ============================================================================
__all__ = [
    # 从core.system模块导入
    'set_seed',
    'get_device',
    'memory_cleanup',
    'device',
    'SystemInitializer',
    '_initialize_common',

    # 从core.hardware模块导入
    'check_hardware_compatibility',
    'get_hardware_profile',
    'HardwareProfiler',

    # 从core.resources模块导入
    'ResourceMonitor',
    'CacheManager',

    # 从infrastructure模块导入
    'setup_logging',
    'ErrorHandler',

    # 保留的utils模块
    'LanguageManager',
    'ModelVisualizer',
    'TrainingTimeEstimator',
]

# ============================================================================
# 别名（向后兼容）
# ============================================================================
# 保持EnhancedErrorHandler别名
EnhancedErrorHandler = ErrorHandler
__all__.append('EnhancedErrorHandler')<|MERGE_RESOLUTION|>--- conflicted
+++ resolved
@@ -4,28 +4,11 @@
 APT Model (自生成变换器) Utils Module
 提供各种辅助功能的工具模块
 
-<<<<<<< HEAD
-# Import utility functions and classes for easier access from the package level
-from .logging_utils import setup_logging
-from .resource_monitor import ResourceMonitor
-from .error_handler import EnhancedErrorHandler
-from .cache_manager import CacheManager
-from .language_manager import LanguageManager
-from .hardware_check import check_hardware_compatibility
-try:
-    from .visualization import ModelVisualizer
-except ModuleNotFoundError as exc:
-    if exc.name not in {"matplotlib", "apt_model.utils.visualization"}:
-        raise
-    ModelVisualizer = None  # Optional dependency (matplotlib) is not available.
-from .time_estimator import TrainingTimeEstimator
-=======
 重构后：
 - 核心功能迁移到 apt_model/core
 - 基础设施迁移到 apt_model/infrastructure
 - 保持向后兼容性
 """
->>>>>>> 26e1ffdc
 
 # ============================================================================
 # 从core模块导入（向后兼容）
