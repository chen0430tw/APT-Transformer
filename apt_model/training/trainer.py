--- conflicted
+++ resolved
@@ -5,31 +5,12 @@
 """
 
 import os
-import glob
-import logging
 import torch
 import torch.nn.functional as F
 import traceback
-from contextlib import nullcontext
 from tqdm import tqdm
 from datetime import datetime
 from torch.utils.data import Dataset, DataLoader
-
-# 尝试导入rich，如果不可用则回退到tqdm
-try:
-    from rich.progress import (
-        Progress,
-        SpinnerColumn,
-        BarColumn,
-        TextColumn,
-        TimeElapsedColumn,
-        TimeRemainingColumn,
-        MofNCompleteColumn,
-    )
-    RICH_AVAILABLE = True
-except ImportError:
-    from tqdm import tqdm
-    RICH_AVAILABLE = False
 
 from apt_model.utils import set_seed
 from apt_model.utils import get_device, device
@@ -46,301 +27,6 @@
     is_chinese_text
 )
 
-<<<<<<< HEAD
-# 导入新的codec系统
-from apt_model.codecs import get_codec_for_language, list_available_codecs
-from apt_model.codecs.compat import CodecTokenizerWrapper
-
-# 导入callback系统
-from apt_model.training.callbacks import (
-    CallbackManager,
-    create_default_callbacks,
-)
-
-
-# ============================================================================
-# Codec系统集成
-# ============================================================================
-
-def get_tokenizer_from_codec(texts, tokenizer_type=None, language=None):
-    """
-    使用新的codec系统获取tokenizer
-
-    这个函数使用新的插件化codec架构，但返回一个兼容transformers接口的tokenizer包装器。
-
-    参数:
-        texts: 文本列表（用于语言检测）
-        tokenizer_type: 指定的分词器类型（可选）
-        language: 指定的语言（可选，'en', 'zh', 'ja'等）
-
-    返回:
-        (tokenizer_wrapper, detected_language): tokenizer包装器和检测到的语言
-    """
-    import logging
-    logger = logging.getLogger('apt_model.codec')
-
-    # 如果未指定语言，使用旧的语言检测逻辑
-    if language is None:
-        from apt_model.modeling.chinese_tokenizer_integration import detect_language
-        language = detect_language(texts)
-        logger.info(f"自动检测语言: {language}")
-
-    # 映射tokenizer_type到codec名称
-    codec_name = None
-    if tokenizer_type:
-        type_to_codec = {
-            'gpt2': 'en_gpt2',
-            'chinese-char': 'zh_char',
-            'chinese-word': 'zh_char',
-            'ja-mecab': 'ja_mecab',
-        }
-        codec_name = type_to_codec.get(tokenizer_type)
-
-    # 尝试获取codec
-    try:
-        codec = get_codec_for_language(language, prefer=codec_name)
-
-        if codec is None:
-            logger.warning(f"未找到语言 '{language}' 的codec，回退到旧系统")
-            return get_appropriate_tokenizer(texts, tokenizer_type, language)
-
-        logger.info(f"使用codec: {codec.name} (语言: {language})")
-
-        # 包装为tokenizer接口
-        tokenizer_wrapper = CodecTokenizerWrapper(codec)
-
-        return tokenizer_wrapper, language
-
-    except Exception as e:
-        logger.warning(f"Codec系统失败 ({e})，回退到旧分词器系统")
-        return get_appropriate_tokenizer(texts, tokenizer_type, language)
-
-
-# ============================================================================
-# Logger设置
-# ============================================================================
-
-def setup_training_logger(name="APT-Trainer", log_file=None):
-    """
-    设置训练日志记录器
-
-    参数:
-        name: Logger名称
-        log_file: 可选的日志文件路径
-
-    返回:
-        配置好的logger
-    """
-    logger = logging.getLogger(name)
-
-    # 避免重复添加handler
-    if logger.handlers:
-        return logger
-
-    logger.setLevel(logging.DEBUG)
-
-    # 格式化器 - 带时间戳和模块名
-    formatter = logging.Formatter(
-        '%(asctime)s [%(name)s] %(message)s',
-        datefmt='%m-%d %H:%M:%S'
-    )
-
-    # 控制台处理器
-    console_handler = logging.StreamHandler()
-    console_handler.setFormatter(formatter)
-    console_handler.setLevel(logging.INFO)
-    logger.addHandler(console_handler)
-
-    # 文件处理器（可选）
-    if log_file:
-        file_handler = logging.FileHandler(log_file, encoding='utf-8')
-        file_handler.setFormatter(formatter)
-        file_handler.setLevel(logging.DEBUG)
-        logger.addHandler(file_handler)
-
-    return logger
-
-# 全局logger实例
-_training_logger = None
-
-def get_training_logger():
-    """获取训练logger实例"""
-    global _training_logger
-    if _training_logger is None:
-        _training_logger = setup_training_logger()
-    return _training_logger
-
-
-# ============================================================================
-# Debug输出辅助函数（保持向后兼容）
-# ============================================================================
-
-def debug_print(*args, **kwargs):
-    """仅在Debug模式下打印信息"""
-    if settings.get_debug_enabled():
-        logger = get_training_logger()
-        message = ' '.join(str(arg) for arg in args)
-        logger.debug(message)
-
-def info_print(*args, **kwargs):
-    """始终打印的关键信息（非Debug模式也显示）"""
-    logger = get_training_logger()
-    message = ' '.join(str(arg) for arg in args)
-    logger.info(message)
-
-
-# ============================================================================
-# 进度条创建函数
-# ============================================================================
-
-def create_training_progress_bar(dataloader, epoch, total_epochs):
-    """
-    创建训练进度条（优先使用rich，回退到tqdm）
-
-    参数:
-        dataloader: 数据加载器
-        epoch: 当前epoch (从0开始)
-        total_epochs: 总epoch数
-
-    返回:
-        进度条对象和上下文管理器
-    """
-    if RICH_AVAILABLE:
-        # 使用rich创建漂亮的进度条
-        progress = Progress(
-            SpinnerColumn(),  # 旋转动画
-            TextColumn("[bold blue]{task.description}"),
-            BarColumn(),
-            TextColumn("[progress.percentage]{task.percentage:>3.0f}%"),
-            MofNCompleteColumn(),  # 当前/总数
-            TimeElapsedColumn(),
-            TextColumn("•"),
-            TimeRemainingColumn(),
-            TextColumn("[cyan]{task.fields[loss]}", justify="right"),
-            TextColumn("[green]{task.fields[lr]}", justify="right"),
-        )
-        task_id = progress.add_task(
-            f"Epoch {epoch+1}/{total_epochs}",
-            total=len(dataloader),
-            loss="Loss: -.----",
-            lr="LR: -.------"
-        )
-        return progress, task_id
-    else:
-        # 回退到tqdm
-        from tqdm import tqdm
-        progress_bar = tqdm(dataloader, desc=f"Epoch {epoch+1}/{total_epochs}")
-        return progress_bar, None
-
-
-# ============================================================================
-# 数据集类定义
-# ============================================================================
-
-class TextDataset(Dataset):
-    """
-    文本数据集类
-
-    将文本列表转换为模型可用的token序列
-    """
-    def __init__(self, texts, tokenizer, max_length=128):
-        """
-        初始化数据集
-
-        参数:
-            texts: 文本列表
-            tokenizer: 分词器
-            max_length: 最大序列长度
-        """
-        self.texts = texts
-        self.tokenizer = tokenizer
-        self.max_length = max_length
-
-    def __len__(self):
-        return len(self.texts)
-
-    def __getitem__(self, idx):
-        text = self.texts[idx]
-        encoding = self.tokenizer.encode(
-            text,
-            return_tensors="pt",
-            max_length=self.max_length,
-            truncation=True
-        ).squeeze(0)
-        return encoding, encoding
-
-
-def create_collate_fn(tokenizer):
-    """
-    创建批次整理函数
-
-    参数:
-        tokenizer: 分词器，用于获取pad_token_id
-
-    返回:
-        collate_fn: 批次整理函数
-    """
-    def collate_fn(batch):
-        """整理批次数据，进行填充"""
-        src_ids_list, tgt_ids_list = zip(*batch)
-        src_ids = torch.nn.utils.rnn.pad_sequence(
-            src_ids_list,
-            batch_first=True,
-            padding_value=tokenizer.pad_token_id
-        )
-        tgt_ids = torch.nn.utils.rnn.pad_sequence(
-            tgt_ids_list,
-            batch_first=True,
-            padding_value=tokenizer.pad_token_id
-        )
-        return src_ids, tgt_ids
-
-    return collate_fn
-
-
-class DummyGradScaler:
-    """
-    兼容性GradScaler类
-
-    当CUDA不可用或不支持混合精度时使用
-    提供与torch.cuda.amp.GradScaler相同的接口
-    """
-    def scale(self, loss):
-        """不进行缩放，直接返回损失"""
-        return loss
-
-    def step(self, optimizer):
-        """直接执行优化器步骤"""
-        optimizer.step()
-
-    def update(self):
-        """空操作"""
-        pass
-
-
-# ============================================================================
-# 辅助函数
-# ============================================================================
-
-def _log_message(logger, message, level="info"):
-    """
-    统一的日志记录函数
-
-    参数:
-        logger: 日志记录器（可为None）
-        message: 日志消息
-        level: 日志级别 ("info", "warning", "error")
-    """
-    if logger:
-        if level == "info":
-            logger.info(message)
-        elif level == "warning":
-            logger.warning(message)
-        elif level == "error":
-            logger.error(message)
-    else:
-        print(message)
-=======
 # ===== Debug模式控制输出 =====
 def debug_print(*args, **kwargs):
     """仅在Debug模式下打印信息"""
@@ -350,7 +36,6 @@
 def info_print(*args, **kwargs):
     """始终打印的关键信息（非Debug模式也显示）"""
     print(*args, **kwargs)
->>>>>>> 8afc2944
 
 def get_training_texts():
     """
@@ -506,23 +191,8 @@
     ]
 
 # =============================================================================
-# 训练辅助函数
+# 主训练函数
 # =============================================================================
-<<<<<<< HEAD
-
-def _setup_training_data(train_texts, tokenizer, batch_size):
-    """
-    设置训练数据和DataLoader
-
-    参数:
-        train_texts: 训练文本列表
-        tokenizer: 分词器
-        batch_size: 批次大小
-
-    返回:
-        dataloader: DataLoader实例
-    """
-=======
 def train_model(epochs=20, batch_size=8, learning_rate=3e-5, save_path="apt_model", 
                 logger=None, resource_monitor=None, multimodal_config=None, 
                 tokenizer_type=None, language=None, texts=None, tokenizer=None):
@@ -590,42 +260,16 @@
         )
         return src_ids, tgt_ids
     
->>>>>>> 8afc2944
     debug_print("正在准备数据集...")
     dataset = TextDataset(train_texts, tokenizer)
     dataloader = DataLoader(
         dataset,
         batch_size=batch_size,
         shuffle=True,
-<<<<<<< HEAD
-        collate_fn=create_collate_fn(tokenizer),
-        pin_memory=True
-    )
-    return dataloader
-
-
-def _setup_model_and_optimizer(tokenizer, learning_rate, dataloader, epochs):
-    """
-    设置模型、优化器和调度器
-
-    参数:
-        tokenizer: 分词器
-        learning_rate: 学习率
-        dataloader: DataLoader实例
-        epochs: 训练轮数
-
-    返回:
-        model: APT模型
-        config: 模型配置
-        optimizer: 优化器
-        scheduler: 学习率调度器
-    """
-=======
         collate_fn=collate_fn,
         pin_memory=True
     )
 
->>>>>>> 8afc2944
     debug_print("创建模型配置...")
     config = APTConfig(
         vocab_size=tokenizer.vocab_size,
@@ -641,421 +285,76 @@
         beta=0.001,
         base_lr=learning_rate
     )
-<<<<<<< HEAD
-
-=======
-    
->>>>>>> 8afc2944
+    
     debug_print("初始化模型...")
     model = APTLargeModel(config).to(device)
     model.train()
+    
+    import inspect
+    #print("===== 模型 forward 方法参数 =====")
+    #print(inspect.signature(model.forward))
+    #print("================================")
 
     # 优化器和学习率调度器设置
     from apt_model.training.optimizer import create_optimizer_and_scheduler
     optimizer, scheduler = create_optimizer_and_scheduler(
         model, learning_rate, len(dataloader), epochs
     )
-
-    return model, config, optimizer, scheduler
-
-
-def _setup_grad_scaler():
-    """
-    设置梯度缩放器（混合精度训练）
-
-    返回:
-        scaler: 梯度缩放器实例
-    """
-    try:
-        from torch.cuda.amp import GradScaler
-        scaler = GradScaler()
-        debug_print("混合精度训练已启用")
-    except (ImportError, AttributeError):
-        scaler = DummyGradScaler()
-        debug_print("警告: 混合精度训练不可用，使用标准精度训练")
-
-    return scaler
-
-
-def _setup_tensorboard(save_path):
-    """
-    设置tensorboard记录器
-
-    参数:
-        save_path: 保存路径
-
-    返回:
-        writer: SummaryWriter实例（如果可用）
-        use_tensorboard: 是否使用tensorboard
-    """
+    
+    # 早停设置
+    best_loss = float('inf')
+    patience = 5
+    patience_counter = 0
+    
+    # 尝试使用tensorboard记录训练过程
     try:
         from torch.utils.tensorboard import SummaryWriter
         writer = SummaryWriter(log_dir=f"{save_path}_logs")
-        debug_print("Tensorboard记录已启用")
-        return writer, True
+        use_tensorboard = True
     except:
-<<<<<<< HEAD
-        debug_print("未安装tensorboard，将不使用tensorboard记录训练过程")
-        return None, False
-
-
-def _process_batch(model, batch, optimizer, scaler, tokenizer, accumulation_steps,
-                   batch_idx, logger, resource_monitor, gradient_monitor=None, global_step=0):
-    """
-    处理单个批次的训练
-
-    参数:
-        model: 模型
-        batch: 批次数据
-        optimizer: 优化器
-        scaler: 梯度缩放器
-        tokenizer: 分词器
-        accumulation_steps: 梯度累积步数
-        batch_idx: 批次索引
-        logger: 日志记录器
-        resource_monitor: 资源监视器
-        gradient_monitor: 梯度监控器（可选）
-        global_step: 全局训练步数（用于梯度监控）
-
-    返回:
-        loss_value: 损失值（失败返回None）
-        should_update: 是否应该更新参数
-    """
-    try:
-        if resource_monitor:
-            resource_monitor.check_resources()
-
-        src_ids, tgt_ids = batch
-        src_ids = src_ids.to(device)
-        tgt_ids = tgt_ids.to(device)
-
-        src_padding_mask = (src_ids == tokenizer.pad_token_id)
-
-        # 只在累积周期开始时清零梯度
-        if batch_idx % accumulation_steps == 0:
-            optimizer.zero_grad()
-
-        # 混合精度前向计算
-        with torch.amp.autocast('cuda'):
-            try:
-                logits = model(
-                    src_tokens=src_ids,
-                    tgt_tokens=src_ids,
-                    src_key_padding_mask=src_padding_mask,
-                    src_mask=None
-                )
-            except Exception as e:
-                _log_message(logger, f"前向传播出错: {e}", "error")
-                debug_print(f"警告: 前向传播失败: {e}，跳过当前批次")
-                return None, False
-
-            if torch.isnan(logits).any():
-                debug_print(f"警告: 批次{batch_idx+1}的logits包含NaN，跳过此批次")
-                return None, False
-
-            # 计算损失
-            shift_logits = logits[:, :-1, :].contiguous()
-            shift_labels = tgt_ids[:, 1:].contiguous()
-
-            try:
-                loss = F.cross_entropy(
-                    shift_logits.view(-1, shift_logits.size(-1)),
-                    shift_labels.view(-1),
-                    ignore_index=tokenizer.pad_token_id,
-                    label_smoothing=0.1
-                )
-                loss = loss / accumulation_steps
-            except Exception as e:
-                _log_message(logger, f"损失计算出错: {e}", "error")
-                debug_print(f"警告: 损失计算失败: {e}，跳过当前批次")
-                return None, False
-
-            if torch.isnan(loss).any():
-                debug_print(f"警告: 批次{batch_idx+1}发现NaN损失，跳过此批次")
-                return None, False
-
-        # 反向传播
-        try:
-            scaler.scale(loss).backward()
-        except Exception as e:
-            _log_message(logger, f"反向传播出错: {e}", "error")
-            debug_print(f"警告: 反向传播失败: {e}，跳过当前批次")
-            optimizer.zero_grad()
-            return None, False
-
-        # 梯度监控（如果启用）
-        if gradient_monitor is not None:
-            try:
-                # 检查梯度流（梯度消失/爆炸检测）
-                gradients, issues = gradient_monitor.check_gradient_flow()
-                if issues:
-                    for issue in issues[:3]:  # 只显示前3个问题
-                        debug_print(f"  {issue}")
-                    if logger:
-                        logger.warning(f"Step {global_step}: 发现 {len(issues)} 个梯度问题")
-
-                # 记录梯度范数
-                total_norm = gradient_monitor.log_gradient_norms(global_step)
-
-                # 检测梯度异常
-                anomalies = gradient_monitor.detect_gradient_anomalies()
-                if anomalies:
-                    _log_message(logger, f"Step {global_step}: 检测到梯度异常 - {anomalies}", "warning")
-                    debug_print(f"⚠️  梯度异常: {anomalies}")
-            except Exception as e:
-                debug_print(f"梯度监控失败: {e}")
-
-        # 梯度裁剪
-        try:
-            torch.nn.utils.clip_grad_norm_(model.parameters(), max_norm=1.0)
-        except Exception as e:
-            _log_message(logger, f"梯度裁剪出错: {e}", "warning")
-            debug_print(f"警告: 梯度裁剪失败: {e}")
-
-        loss_value = loss.item() * accumulation_steps
-        return loss_value, True
-
-    except Exception as e:
-        _log_message(logger, f"处理批次 {batch_idx} 时出错: {e}", "error")
-        debug_print(f"批次处理错误: {e}，跳过当前批次")
-        return None, False
-
-
-# =============================================================================
-# 主训练函数
-# =============================================================================
-
-def train_model(epochs=20, batch_size=8, learning_rate=3e-5, save_path="apt_model",
-                logger=None, resource_monitor=None, multimodal_config=None,
-                tokenizer_type=None, language=None, texts=None, tokenizer=None,
-                checkpoint_dir="./outputs", resume_from=None, temp_checkpoint_freq=100,
-                enable_gradient_monitoring=False):
-    """
-    训练模型的主函数
-
-    参数:
-        epochs: 训练轮数
-        batch_size: 批次大小
-        learning_rate: 学习率
-        save_path: 模型保存路径（已弃用，建议使用checkpoint_dir）
-        logger: 日志记录器
-        resource_monitor: 资源监视器
-        multimodal_config: 多模态配置（未使用）
-        tokenizer_type: 分词器类型
-        language: 语言类型
-        texts: 训练文本（None则使用默认数据）
-        tokenizer: 分词器（None则自动选择）
-        checkpoint_dir: checkpoint保存目录（相对路径，可迁移），默认"./outputs"
-        resume_from: 恢复训练的checkpoint路径，可选
-        temp_checkpoint_freq: 临时checkpoint保存频率（每N步），默认100
-        enable_gradient_monitoring: 启用梯度监控（调试/分析用），默认False
-
-    返回:
-        model: 训练后的模型
-        tokenizer: 使用的分词器
-        config: 模型配置
-    """
-    # 设置随机种子
-    set_seed(42)
-
-    _log_message(logger, "开始训练模型...")
-
-    # 获取训练数据
-    if texts is None:
-        train_texts = get_training_texts()
-    else:
-        train_texts = texts
-
-    info_print(f"训练数据集大小: {len(train_texts)} 条文本")
-
-    if len(train_texts) == 0:
-        raise ValueError("训练数据为空，请确保数据文件存在或内置数据正确加载。")
-
-    # 自动检测语言并选择合适的分词器
-    if tokenizer is None:
-        # 优先使用新的codec系统
-        tokenizer, detected_language = get_tokenizer_from_codec(
-            train_texts,
-            tokenizer_type=tokenizer_type,
-            language=language
-        )
-        info_print(f"使用{detected_language}语言分词器: {type(tokenizer).__name__}")
-    else:
-        detected_language = language or "en"
-        debug_print(f"使用提供的分词器: {type(tokenizer).__name__}")
-
-    # 设置数据和模型
-    dataloader = _setup_training_data(train_texts, tokenizer, batch_size)
-    model, config, optimizer, scheduler = _setup_model_and_optimizer(
-        tokenizer, learning_rate, dataloader, epochs
-    )
-
-    # 设置训练工具
-    scaler = _setup_grad_scaler()
-    writer, use_tensorboard = _setup_tensorboard(save_path)
-
-=======
         use_tensorboard = False
         debug_print("未安装tensorboard，将不使用tensorboard记录训练过程")
     
     # 保存函数
     from apt_model.training.checkpoint import save_model
     
->>>>>>> 8afc2944
     # 保存训练前的模型用于比较
     untrained_model = APTLargeModel(config).to(device)
     untrained_model.load_state_dict(model.state_dict())
     untrained_model.eval()
-
-    # 初始化梯度监控器（如果启用）
-    gradient_monitor = None
-    if enable_gradient_monitoring:
-        from apt_model.training.gradient_monitor import GradientMonitor
-        from pathlib import Path
-        gradient_export_dir = Path(checkpoint_dir) / "gradient_monitor"
-        gradient_export_dir.mkdir(parents=True, exist_ok=True)
-        gradient_monitor = GradientMonitor(
-            model,
-            logger=logger,
-            export_dir=gradient_export_dir
-        )
-        info_print(f"✅ 梯度监控已启用，报告将保存到: {gradient_export_dir}")
-
-    # 早停设置
-    best_loss = float('inf')
-    patience = 5
-    patience_counter = 0
-
-    # 训练状态
+    
     global_step = 0
     train_losses = []
     best_quality_score = 0.0
     
     info_print(f"\n开始训练，总共 {epochs} 轮...")
     
-    # 创建一个假的 GradScaler 以保持代码兼容性
-    class DummyScaler:
-        def scale(self, loss):
-            return loss
-
-        def step(self, optimizer):
-            optimizer.step()
-
-        def update(self):
-            pass
-
+    from torch.cuda.amp import autocast, GradScaler
+    
     # 在训练开始前初始化 GradScaler
-    if torch.cuda.is_available():
-        try:
-            from torch.cuda.amp import GradScaler
-            scaler = GradScaler()
-            autocast_context = torch.cuda.amp.autocast
-        except (ImportError, AttributeError):
-            scaler = DummyScaler()
-            autocast_context = nullcontext
-            print("警告: CUDA AMP 不可用，使用标准精度训练")
-    else:
+    try:
+        from torch.cuda.amp import GradScaler
+        scaler = GradScaler()
+    except (ImportError, AttributeError):
+        # 创建一个假的 GradScaler 以保持代码兼容性
+        class DummyScaler:
+            def scale(self, loss):
+                return loss
+            def step(self, optimizer):
+                optimizer.step()
+            def update(self):
+                pass
         scaler = DummyScaler()
-<<<<<<< HEAD
-        autocast_context = nullcontext
-        print("警告: 未检测到GPU，使用标准精度训练")
-
-    # 检查是否存在checkpoint（用于恢复训练）
-    checkpoint_dir = os.path.join(save_path, "checkpoints")
-    has_checkpoints = False
-    if os.path.exists(checkpoint_dir):
-        checkpoint_files = [f for f in os.listdir(checkpoint_dir) if f.endswith('.pt')]
-        if checkpoint_files:
-            has_checkpoints = True
-            logger = get_training_logger()
-            logger.info(f"发现 {len(checkpoint_files)} 个已有checkpoint")
-            logger.info(f"最新checkpoint: {sorted(checkpoint_files)[-1]}")
-            logger.info("提示: 可以使用CheckpointManager.load_checkpoint()恢复训练")
-            # TODO: 实现自动恢复功能（将在checkpoint改进中完成）
-
-    info_print(f"开始训练，总共 {epochs} 轮...")
-
-    # 梯度累积参数
-    accumulation_steps = 4
-
-    # 导入必要的函数
-    from apt_model.training.checkpoint import save_model, CheckpointManager
-
-    # 初始化CheckpointManager（使用相对路径，可迁移）
-    checkpoint_mgr = CheckpointManager(
-        save_dir=checkpoint_dir,
-        model_name="apt_model",
-        save_freq=1,  # 每个epoch保存
-        logger=logger
-    )
-    info_print(f"Checkpoint将保存到: {checkpoint_dir}/checkpoints/")
-
-    # 创建temp目录用于临时checkpoint
-    temp_dir = os.path.join(".cache", "temp")
-    os.makedirs(temp_dir, exist_ok=True)
-    info_print(f"临时checkpoint将保存到: {temp_dir}/")
-
-    # 初始化训练状态
-    start_epoch = 0
-    resume_global_step = 0
-    resume_loss_history = []
-
-    # 如果需要恢复训练
-    if resume_from:
-        try:
-            info_print(f"从checkpoint恢复训练: {resume_from}")
-            start_epoch, resume_global_step, resume_loss_history, resume_metrics = checkpoint_mgr.load_checkpoint(
-                model=model,
-                optimizer=optimizer,
-                scheduler=scheduler,
-                checkpoint_path=resume_from
-            )
-            # 恢复后从下一个epoch开始
-            start_epoch += 1
-            global_step = resume_global_step
-            train_losses = resume_loss_history.copy()
-            info_print(f"成功恢复训练: 从Epoch {start_epoch}继续, global_step={global_step}")
-            if resume_metrics:
-                info_print(f"恢复的指标: {resume_metrics}")
-        except Exception as e:
-            _log_message(logger, f"恢复checkpoint失败: {e}", "error")
-            info_print(f"警告: 无法恢复checkpoint，从头开始训练")
-            import traceback
-            debug_print(f"恢复失败详情: {traceback.format_exc()}")
-
-    # 初始化callback系统
-    modules = {}
-    # 尝试提取模型中的可调度模块
-    if hasattr(model, 'moe_layer'):
-        modules['moe'] = model.moe_layer
-    if hasattr(model, 'align_layer'):
-        modules['align'] = model.align_layer
-    if hasattr(model, 'voter'):
-        modules['voter'] = model.voter
-    if hasattr(model, 'router'):
-        modules['router'] = model.router
-
-    total_steps = epochs * len(dataloader)
-    callbacks = create_default_callbacks(config, modules, epochs, total_steps,
-                                        use_rich_progress=False)  # Set to True for rich display
-    callback_manager = CallbackManager(callbacks)
-
-    # 触发训练开始回调
-    callback_manager.trigger('on_train_begin', model=model, config=config, total_epochs=epochs)
-
-    # 主训练循环（从start_epoch开始，支持恢复训练）
-    for epoch in range(start_epoch, epochs):
-        # 触发epoch开始回调（传递dataloader给ProgressCallback）
-        callback_manager.trigger('on_epoch_begin', epoch=epoch, dataloader=dataloader)
-=======
         debug_print("警告: 混合精度训练不可用，使用标准精度训练")
->>>>>>> 8afc2944
-
+
+    # 添加梯度累积参数
+    accumulation_steps = 4  # 可以根据需求调整
+    
+    # 主训练循环
+    for epoch in range(epochs):
         total_loss = 0
-        # 注意：进度条现在由ProgressCallback管理，这里保留tqdm作为后备
-        # 如果想完全使用ProgressCallback，可以注释掉下面这行
-        progress_bar = tqdm(dataloader, desc=f"Epoch {epoch+1}/{epochs}", disable=True)
-
+        progress_bar = tqdm(dataloader, desc=f"Epoch {epoch+1}/{epochs}")
+        
         for i, batch in enumerate(progress_bar):
             try:
                 if resource_monitor:
@@ -1073,7 +372,8 @@
                     optimizer.zero_grad()
                 
                 # 使用更新后的 autocast 进行混合精度前向计算和损失计算
-                with autocast_context() if autocast_context is not nullcontext else nullcontext():
+                amp_dtype = torch.bfloat16  # 或使用torch.float32
+                with torch.amp.autocast('cuda'):
                     try:
                         # 在这里添加打印语句
                         import inspect
@@ -1139,8 +439,7 @@
                     scaler.update()
                     scheduler.step()
                 
-                    if torch.cuda.is_available():
-                        torch.cuda.empty_cache()  # 清理GPU缓存
+                    torch.cuda.empty_cache()  # 清理GPU缓存
                     
                     try:
                         current_lr = scheduler.get_last_lr()[0]
@@ -1171,171 +470,15 @@
                 debug_print(f"批次处理错误: {e}，跳过当前批次")
                 continue
 
-<<<<<<< HEAD
-            # 累积损失
-            total_loss += loss_value
-            train_losses.append(loss_value)
-            progress_bar.set_postfix({
-                "loss": f"{loss_value:.4f}",
-                "lr": f"{scheduler.get_last_lr()[0]:.6f}"
-            })
-
-            # 获取GPU使用率（如果可用）
-            gpu_usage = None
-            if torch.cuda.is_available():
-                try:
-                    allocated = torch.cuda.memory_allocated() / 1024**3
-                    total = torch.cuda.get_device_properties(0).total_memory / 1024**3
-                    gpu_usage = (allocated / total) * 100
-                except:
-                    pass
-
-            # 触发batch结束回调（传递给ProgressCallback）
-            callback_manager.trigger('on_batch_end', batch_idx=i, loss=loss_value,
-                                    lr=scheduler.get_last_lr()[0], gpu_usage=gpu_usage,
-                                    epoch=epoch)
-
-            # 只在累积完成后更新参数
-            if (i + 1) % accumulation_steps == 0 or (i + 1) == len(dataloader):
-                scaler.step(optimizer)
-                scaler.update()
-                scheduler.step()
-
-                # 触发optimization step回调
-                callback_manager.trigger('on_step', step=global_step)
-
-                torch.cuda.empty_cache()
-
-                # 更新动态Taylor参数
-                try:
-                    current_lr = scheduler.get_last_lr()[0]
-                    model.update_dynamic_taylor_parameters(current_lr)
-                except Exception as e:
-                    _log_message(logger, f"动态参数更新出错: {e}", "warning")
-                    debug_print(f"警告: 动态参数更新失败: {e}")
-
-            # 记录到tensorboard
-            if use_tensorboard:
-                writer.add_scalar('Loss/train', loss_value, global_step)
-                writer.add_scalar('Learning_rate', scheduler.get_last_lr()[0], global_step)
-
-            global_step += 1
-
-            # 每N步保存临时checkpoint（用于崩溃恢复）
-            if temp_checkpoint_freq > 0 and global_step % temp_checkpoint_freq == 0:
-                try:
-                    temp_checkpoint_path = os.path.join(temp_dir, f"temp_epoch{epoch}_step{global_step}.pt")
-                    torch.save({
-                        'epoch': epoch,
-                        'global_step': global_step,
-                        'batch_idx': i,
-                        'model_state_dict': model.state_dict(),
-                        'optimizer_state_dict': optimizer.state_dict(),
-                        'scheduler_state_dict': scheduler.state_dict(),
-                        'train_losses': train_losses,
-                    }, temp_checkpoint_path)
-                    debug_print(f"临时checkpoint已保存: {temp_checkpoint_path}")
-                except Exception as e:
-                    _log_message(logger, f"保存临时checkpoint失败: {e}", "warning")
-                    debug_print(f"警告: 临时checkpoint保存失败: {e}")
-
-        # Epoch结束处理
         avg_loss = total_loss / max(1, len(dataloader))
         info_print(f"Epoch {epoch+1}/{epochs} 完成, 平均损失: {avg_loss:.4f}")
-
-=======
-        avg_loss = total_loss / max(1, len(dataloader))
-        info_print(f"Epoch {epoch+1}/{epochs} 完成, 平均损失: {avg_loss:.4f}")
-        
->>>>>>> 8afc2944
+        
         if use_tensorboard:
             writer.add_scalar('Loss/epoch', avg_loss, epoch)
-
-        # 触发epoch结束回调
-        callback_manager.trigger('on_epoch_end', epoch=epoch, metrics={'avg_loss': avg_loss})
-
-        # 保存checkpoint（每个epoch）
+            
         try:
-            is_best = avg_loss < best_loss
-            if is_best:
+            if avg_loss < best_loss:
                 best_loss = avg_loss
-<<<<<<< HEAD
-                patience_counter = 0
-            else:
-                patience_counter += 1
-
-            # 使用CheckpointManager保存完整训练状态
-            checkpoint_path = checkpoint_mgr.save_checkpoint(
-                model=model,
-                optimizer=optimizer,
-                scheduler=scheduler,
-                epoch=epoch,
-                global_step=global_step,
-                loss_history=train_losses,
-                metrics={'avg_loss': avg_loss, 'best_loss': best_loss},
-                tokenizer=tokenizer,
-                config=config,
-                is_best=is_best
-            )
-            info_print(f"Checkpoint已保存: {checkpoint_path}")
-            if is_best:
-                info_print(f"✨ 发现新的最佳模型! 损失: {best_loss:.4f}")
-
-            # 清理temp文件夹（epoch结束后）
-            try:
-                temp_files = glob.glob(os.path.join(temp_dir, "temp_*.pt"))
-                for temp_file in temp_files:
-                    os.remove(temp_file)
-                debug_print(f"已清理 {len(temp_files)} 个临时checkpoint文件")
-            except Exception as e:
-                debug_print(f"清理临时文件失败: {e}")
-
-            # 早停检查
-            if patience_counter >= patience:
-                info_print(f"早停: {patience} 轮没有改善，停止训练")
-                break
-
-            # 测试生成效果（仅在Debug模式下显示详细信息）
-            if settings.get_debug_enabled():
-                _test_generation_after_epoch(model, tokenizer, logger, detected_language)
-        except Exception as e:
-            _log_message(logger, f"轮次结束处理出错: {e}", "error")
-            debug_print(f"警告: 轮次结束处理失败: {e}")
-
-    # 训练结束
-    if use_tensorboard:
-        writer.close()
-
-    info_print("训练完成！最终模型已保存。")
-
-    # 模型对比（仅在Debug模式下）
-    if settings.get_debug_enabled():
-        try:
-            _compare_model_outputs(untrained_model, model, tokenizer, detected_language)
-        except Exception as e:
-            _log_message(logger, f"模型比较出错: {e}", "error")
-            debug_print(f"警告: 模型比较失败: {e}")
-
-    # 生成梯度监控报告（如果启用）
-    if gradient_monitor is not None:
-        try:
-            info_print("\n生成梯度监控报告...")
-            reports = gradient_monitor.generate_all_reports()
-            info_print(f"✅ 梯度监控报告已生成:")
-            for report_type, report_path in reports.items():
-                info_print(f"  - {report_type}: {report_path}")
-
-            # 🔮 WebUI/API伏笔: 导出JSON数据供未来使用
-            webui_data = gradient_monitor.export_for_webui()
-            info_print(f"  - WebUI数据已导出 (未来API可用): {len(webui_data['gradient_timeline'])} 个梯度记录")
-        except Exception as e:
-            _log_message(logger, f"生成梯度监控报告失败: {e}", "warning")
-            debug_print(f"警告: 梯度监控报告生成失败: {e}")
-
-    # 触发训练结束回调
-    callback_manager.trigger('on_train_end', model=model, config=config)
-
-=======
                 save_model(model, tokenizer, path=save_path, config=config)
                 info_print(f"✓ 发现新的最佳模型，已保存到 {save_path}")
                 patience_counter = 0
@@ -1363,36 +506,29 @@
             logger.error(f"模型比较出错: {e}")
         debug_print(f"警告: 模型比较失败: {e}")
     
->>>>>>> 8afc2944
     return model, tokenizer, config
 
 def _test_generation_after_epoch(model, tokenizer, logger=None, language="en"):
-    """
-    测试每个轮次后的生成效果
-
-    参数:
-        model: 模型
-        tokenizer: 分词器
-        logger: 日志记录器
-        language: 语言类型
-
-    返回:
-        avg_quality: 平均质量分数
-    """
+    """测试每个轮次后的生成效果"""
+    # 添加诊断打印
+    #print("\n===== 开始诊断 _test_generation_after_epoch =====")
+    #print(f"模型类型: {type(model)}")
+    #print(f"模型属性: {dir(model)}")
+    #print("检查是否有generate方法:", hasattr(model, 'generate'))
+    #print("检查是否是APTModel的实例:", isinstance(model, APTModel))
+    
+    #if hasattr(model, 'generate'):
+        #print("generate方法的签名:", model.generate.__code__.co_varnames)
+    #print("===== 诊断结束 =====\n")
     # 根据语言选择测试提示
     if language == "zh":
         test_prompts = ["人工智能", "深度学习", "自然语言", "安柏是"]
     else:
         test_prompts = ["Hello", "What is", "The quick", "Artificial"]
-
+        
     model.eval()
-<<<<<<< HEAD
-    debug_print("\n本轮训练后的文本生成示例:")
-
-=======
     if settings.get_debug_enabled():
         debug_print("\n本轮训练后的文本生成示例:")
->>>>>>> 8afc2944
     gen_texts = []
     for prompt in test_prompts:
         with torch.no_grad():
@@ -1401,38 +537,15 @@
             debug_print(f"生成: '{gen_text}'")
             debug_print("-" * 30)
             gen_texts.append(gen_text)
-
     avg_quality = sum(evaluate_text_quality(text)[0] for text in gen_texts) / len(gen_texts)
-<<<<<<< HEAD
-    debug_print(f"本轮生成文本平均质量: {avg_quality:.2f}/100")
-
-    if avg_quality < 40:
-        debug_print("\n安柏：训练...还不够...")
-
-=======
     if settings.get_debug_enabled():
         debug_print(f"本轮生成文本平均质量: {avg_quality:.2f}/100")
         if avg_quality < 40:
             debug_print("\n安柏：训练...还不够...")
->>>>>>> 8afc2944
     model.train()
     return avg_quality
 
 def _compare_model_outputs(untrained_model, trained_model, tokenizer, language="en"):
-<<<<<<< HEAD
-    """
-    比较训练前后的模型输出
-
-    参数:
-        untrained_model: 未训练的模型
-        trained_model: 训练后的模型
-        tokenizer: 分词器
-        language: 语言类型
-    """
-    info_print("\n====================")
-    info_print("训练前后效果对比")
-    info_print("====================")
-=======
     """比较训练前后的模型输出"""
     # 添加诊断打印
     #print("\n===== 开始诊断 _compare_model_outputs =====")
@@ -1455,7 +568,6 @@
     debug_print("\n====================")
     debug_print("训练前后效果对比")
     debug_print("====================")
->>>>>>> 8afc2944
 
     # 根据语言选择测试提示
     if language == "zh":
@@ -1481,59 +593,26 @@
     trained_scores = []
 
     for prompt in test_prompts:
-<<<<<<< HEAD
-        info_print(f"\n提示: '{prompt}'")
-
-=======
         debug_print(f"\n提示: '{prompt}'")
->>>>>>> 8afc2944
         with torch.no_grad():
-            untrained_text, _, _, _ = generate_natural_text(
-                untrained_model, tokenizer, prompt, max_steps=20
-            )
+            untrained_text, _, _, _ = generate_natural_text(untrained_model, tokenizer, prompt, max_steps=20)
             untrained_score, untrained_feedback = evaluate_text_quality(untrained_text)
             untrained_scores.append(untrained_score)
-<<<<<<< HEAD
-
-        info_print(f"未训练模型: '{untrained_text}'")
-        info_print(f"质量评分: {untrained_score}/100 - {untrained_feedback}")
-=======
         debug_print(f"未训练模型: '{untrained_text}'")
         debug_print(f"质量评分: {untrained_score}/100 - {untrained_feedback}")
->>>>>>> 8afc2944
 
         with torch.no_grad():
-            trained_text, _, _, _ = generate_natural_text(
-                trained_model, tokenizer, prompt, max_steps=20
-            )
+            trained_text, _, _, _ = generate_natural_text(trained_model, tokenizer, prompt, max_steps=20)
             trained_score, trained_feedback = evaluate_text_quality(trained_text)
             trained_scores.append(trained_score)
-<<<<<<< HEAD
-
-        info_print(f"训练后模型: '{trained_text}'")
-        info_print(f"质量评分: {trained_score}/100 - {trained_feedback}")
-        info_print("-" * 50)
-=======
         debug_print(f"训练后模型: '{trained_text}'")
         debug_print(f"质量评分: {trained_score}/100 - {trained_feedback}")
         debug_print("-" * 50)
->>>>>>> 8afc2944
 
     avg_untrained = sum(untrained_scores) / len(untrained_scores)
     avg_trained = sum(trained_scores) / len(trained_scores)
     improvement = avg_trained - avg_untrained
 
-<<<<<<< HEAD
-    info_print(f"\n整体评估:")
-    info_print(f"未训练模型平均质量: {avg_untrained:.2f}/100")
-    info_print(f"训练后模型平均质量: {avg_trained:.2f}/100")
-    info_print(f"质量提升: {improvement:.2f} 分")
-
-    if avg_trained < 50:
-        info_print("\n安柏：训练...还不够...")
-    else:
-        info_print("\n安柏：训练完成得不错！")
-=======
     debug_print(f"\n整体评估:")
     debug_print(f"未训练模型平均质量: {avg_untrained:.2f}/100")
     debug_print(f"训练后模型平均质量: {avg_trained:.2f}/100")
@@ -1542,5 +621,4 @@
     if avg_trained < 50:
         debug_print("\n安柏：训练...还不够...")
     else:
-        debug_print("\n安柏：训练完成得不错！")
->>>>>>> 8afc2944
+        debug_print("\n安柏：训练完成得不错！")