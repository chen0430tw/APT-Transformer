# -*- coding: utf-8 -*-
"""
APT Model (自生成变换器) 训练工具
一个功能丰富的模型训练和评估工具

重要：此模块使用延迟导入以避免强制依赖torch。
子模块（如apt_model.tools.apx）可以独立使用而无需安装torch。
"""

__version__ = "1.0.0"
__author__ = "APT Team"

<<<<<<< HEAD
from typing import TYPE_CHECKING, Any

# 延迟导入torch依赖的模块，避免阻止独立子模块使用
if TYPE_CHECKING:
    from apt_model.config.apt_config import APTConfig
    from apt_model.config.multimodal_config import MultimodalConfig
    from apt_model.modeling.apt_model import APTLargeModel
    from apt_model.modeling.multimodal_model import MultimodalAPTModel
    from apt_model.training.trainer import train_model as _train_model
    import torch


def __getattr__(name: str) -> Any:
    """
    延迟导入需要torch的模块

    这允许apt_model的子包（如tools.apx）在不安装torch的情况下使用。
    """

    # Config模块
    if name == "APTConfig":
        from apt_model.config.apt_config import APTConfig
        return APTConfig

    if name == "MultimodalConfig":
        from apt_model.config.multimodal_config import MultimodalConfig
        return MultimodalConfig

    # Model模块
    if name == "APTLargeModel":
        from apt_model.modeling.apt_model import APTLargeModel
        return APTLargeModel

    if name == "MultimodalAPTModel":
        from apt_model.modeling.multimodal_model import MultimodalAPTModel
        return MultimodalAPTModel

    # Training模块
    if name == "train_model":
        from apt_model.training.trainer import train_model as _train_model_runtime
        return _train_model_runtime

    # Device（延迟导入torch）
    if name == "device":
        import torch
        return torch.device("cuda" if torch.cuda.is_available() else "cpu")
=======
__all__ = [
    "APTConfig",
    "MultimodalConfig",
    "APTLargeModel",
    "MultimodalAPTModel",
    "train_model",
    "device",
]


def __getattr__(name):
    """Lazily import heavy submodules only when requested."""

    if name == "APTConfig":
        from apt_model.config.apt_config import APTConfig as _APTConfig

        return _APTConfig

    if name == "MultimodalConfig":
        from apt_model.config.multimodal_config import MultimodalConfig as _MultimodalConfig

        return _MultimodalConfig

    if name == "APTLargeModel":
        from apt_model.modeling.apt_model import APTLargeModel as _APTLargeModel

        return _APTLargeModel

    if name == "MultimodalAPTModel":
        from apt_model.modeling.multimodal_model import (
            MultimodalAPTModel as _MultimodalAPTModel,
        )

        return _MultimodalAPTModel

    if name == "train_model":
        try:
            from apt_model.training.trainer import train_model as _train_model
        except ModuleNotFoundError as exc:  # pragma: no cover - optional dependency missing
            raise ImportError(
                "train_model requires optional training dependencies to be installed"
            ) from exc

        return _train_model

    if name == "device":
        return _detect_device()
>>>>>>> 9e699ed5

    raise AttributeError(f"module 'apt_model' has no attribute {name!r}")


<<<<<<< HEAD
# 导出列表（实际导入由__getattr__处理）
__all__ = [
    "APTConfig",
    "MultimodalConfig",
    "APTLargeModel",
    "MultimodalAPTModel",
    "device",
    "train_model",
]
=======
def _detect_device():
    try:  # pragma: no cover - depends on optional torch installation
        import torch
    except ModuleNotFoundError:
        return "cpu"

    return torch.device("cuda" if torch.cuda.is_available() else "cpu")
>>>>>>> 9e699ed5
<|MERGE_RESOLUTION|>--- conflicted
+++ resolved
@@ -10,54 +10,6 @@
 __version__ = "1.0.0"
 __author__ = "APT Team"
 
-<<<<<<< HEAD
-from typing import TYPE_CHECKING, Any
-
-# 延迟导入torch依赖的模块，避免阻止独立子模块使用
-if TYPE_CHECKING:
-    from apt_model.config.apt_config import APTConfig
-    from apt_model.config.multimodal_config import MultimodalConfig
-    from apt_model.modeling.apt_model import APTLargeModel
-    from apt_model.modeling.multimodal_model import MultimodalAPTModel
-    from apt_model.training.trainer import train_model as _train_model
-    import torch
-
-
-def __getattr__(name: str) -> Any:
-    """
-    延迟导入需要torch的模块
-
-    这允许apt_model的子包（如tools.apx）在不安装torch的情况下使用。
-    """
-
-    # Config模块
-    if name == "APTConfig":
-        from apt_model.config.apt_config import APTConfig
-        return APTConfig
-
-    if name == "MultimodalConfig":
-        from apt_model.config.multimodal_config import MultimodalConfig
-        return MultimodalConfig
-
-    # Model模块
-    if name == "APTLargeModel":
-        from apt_model.modeling.apt_model import APTLargeModel
-        return APTLargeModel
-
-    if name == "MultimodalAPTModel":
-        from apt_model.modeling.multimodal_model import MultimodalAPTModel
-        return MultimodalAPTModel
-
-    # Training模块
-    if name == "train_model":
-        from apt_model.training.trainer import train_model as _train_model_runtime
-        return _train_model_runtime
-
-    # Device（延迟导入torch）
-    if name == "device":
-        import torch
-        return torch.device("cuda" if torch.cuda.is_available() else "cpu")
-=======
 __all__ = [
     "APTConfig",
     "MultimodalConfig",
@@ -105,27 +57,14 @@
 
     if name == "device":
         return _detect_device()
->>>>>>> 9e699ed5
 
     raise AttributeError(f"module 'apt_model' has no attribute {name!r}")
 
 
-<<<<<<< HEAD
-# 导出列表（实际导入由__getattr__处理）
-__all__ = [
-    "APTConfig",
-    "MultimodalConfig",
-    "APTLargeModel",
-    "MultimodalAPTModel",
-    "device",
-    "train_model",
-]
-=======
 def _detect_device():
     try:  # pragma: no cover - depends on optional torch installation
         import torch
     except ModuleNotFoundError:
         return "cpu"
 
-    return torch.device("cuda" if torch.cuda.is_available() else "cpu")
->>>>>>> 9e699ed5
+    return torch.device("cuda" if torch.cuda.is_available() else "cpu")